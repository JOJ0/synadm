--- conflicted
+++ resolved
@@ -33,11 +33,6 @@
 import datetime
 import json
 import urllib.parse
-<<<<<<< HEAD
-import time
-import re
-=======
->>>>>>> aa935d75
 
 
 class ApiRequest:
